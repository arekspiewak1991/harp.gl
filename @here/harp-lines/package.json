{
    "name": "@here/harp-lines",
    "version": "0.11.1",
    "description": "Create three.js geometries for wide lines",
    "main": "index.js",
    "typings": "index",
    "directories": {
        "test": "test",
        "lib": "lib"
    },
    "scripts": {
        "test": "cross-env mocha --require source-map-support/register $EXTRA_MOCHA_ARGS ./test/*.js",
        "build": "tsc",
        "prepare": "cross-env tsc --sourceMap false $EXTRA_TSC_ARGS"
    },
    "repository": {
        "type": "git",
        "url": "https://github.com/heremaps/harp.gl.git",
        "directory": "@here/harp-lines"
    },
    "author": {
        "name": "HERE Europe B.V.",
        "url": "https://here.com"
    },
    "license": "Apache-2.0",
    "dependencies": {
        "@here/harp-materials": "^0.11.1"
    },
    "devDependencies": {
<<<<<<< HEAD
        "@here/harp-utils": "^0.11.0",
        "@here/harp-test-utils": "^0.11.0",
=======
        "@here/harp-utils": "^0.11.1",
>>>>>>> 24e1ef14
        "@types/chai": "^4.1.2",
        "@types/mocha": "^5.2.7",
        "chai": "^4.0.2",
        "cross-env": "^6.0.3",
        "mocha": "^6.1.4",
        "source-map-support": "^0.5.2",
        "three": "^0.110.0",
        "typescript": "^3.7.2"
    },
    "peerDependencies": {
        "three": "^0.110.0"
    },
    "publishConfig": {
        "access": "public"
    }
}<|MERGE_RESOLUTION|>--- conflicted
+++ resolved
@@ -27,12 +27,8 @@
         "@here/harp-materials": "^0.11.1"
     },
     "devDependencies": {
-<<<<<<< HEAD
-        "@here/harp-utils": "^0.11.0",
+        "@here/harp-utils": "^0.11.1",
         "@here/harp-test-utils": "^0.11.0",
-=======
-        "@here/harp-utils": "^0.11.1",
->>>>>>> 24e1ef14
         "@types/chai": "^4.1.2",
         "@types/mocha": "^5.2.7",
         "chai": "^4.0.2",
